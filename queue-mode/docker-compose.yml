--- conflicted
+++ resolved
@@ -51,11 +51,8 @@
     image: postgres:14
     restart: unless-stopped
     env_file: [.env]
-<<<<<<< HEAD
-=======
-    environment:
-      - TZ=${GENERIC_TIMEZONE}
->>>>>>> 7aa3eeca
+    environment:
+      - TZ=${GENERIC_TIMEZONE}
     volumes:
       - postgres-data:/var/lib/postgresql/data
     networks: [n8n-network]
@@ -70,13 +67,9 @@
   redis:
     image: redis:7
     restart: unless-stopped
-<<<<<<< HEAD
-    command: ["redis-server", "--requirepass", "${STRONG_PASSWORD}"]
-=======
     environment:
       - TZ=${GENERIC_TIMEZONE}
     command: ["redis-server", "--requirepass", "${REDIS_PASSWORD}"]
->>>>>>> 7aa3eeca
     volumes:
       - redis-data:/data
     networks: [n8n-network]
@@ -93,13 +86,10 @@
     image: docker.n8n.io/n8nio/n8n:${N8N_IMAGE_TAG:-latest}
     restart: unless-stopped
     env_file: [.env]
-<<<<<<< HEAD
-=======
     environment:
       - TZ=${GENERIC_TIMEZONE}
       - N8N_METRICS=true
       - N8N_METRICS_INCLUDE_QUEUE_METRICS=true
->>>>>>> 7aa3eeca
     volumes:
       - n8n-data:/home/node/.n8n
       - ./local-files:/files
@@ -124,11 +114,7 @@
       - "traefik.http.routers.n8n.tls.certresolver=le"
       # Traefik 'service' label name
       - "traefik.http.routers.n8n.service=main"
-<<<<<<< HEAD
-      - "traefik.http.services.main.loadbalancer.server.port=5678"
-=======
       - "traefik.http.services.main.loadbalancer.server.port=${N8N_PORT:-5678}"
->>>>>>> 7aa3eeca
       # Middlewares
       - "traefik.http.routers.n8n.middlewares=n8n-headers,n8n-rate,n8n-retry,n8n-compress"
       - "traefik.http.middlewares.n8n-headers.headers.stsSeconds=315360000"
@@ -150,11 +136,8 @@
     image: docker.n8n.io/n8nio/n8n:${N8N_IMAGE_TAG}
     restart: unless-stopped
     env_file: [.env]
-<<<<<<< HEAD
-=======
-    environment:
-      - TZ=${GENERIC_TIMEZONE}
->>>>>>> 7aa3eeca
+    environment:
+      - TZ=${GENERIC_TIMEZONE}
     entrypoint: ["/usr/local/bin/task-runner-launcher"]
     command: ["javascript"]
     depends_on:
@@ -170,11 +153,8 @@
     image: docker.n8n.io/n8nio/n8n:${N8N_IMAGE_TAG:-latest}
     restart: unless-stopped
     env_file: [.env]
-<<<<<<< HEAD
-=======
-    environment:
-      - TZ=${GENERIC_TIMEZONE}
->>>>>>> 7aa3eeca
+    environment:
+      - TZ=${GENERIC_TIMEZONE}
     command: ["worker", "--concurrency=${N8N_WORKER_CONCURRENCY}"]
     volumes:
       - n8n-data:/home/node/.n8n
@@ -205,10 +185,7 @@
       - "traefik.docker.network=n8n-network"
       - "traefik.http.routers.prom.rule=Host(`${PROMETHEUS_FQDN}`)"
       - "traefik.http.routers.prom.entrypoints=websecure"
-<<<<<<< HEAD
-=======
       - "traefik.http.routers.prom.tls=true"
->>>>>>> 7aa3eeca
       - "traefik.http.routers.prom.tls.certresolver=le"
       - "traefik.http.services.prom.loadbalancer.server.port=9090"
       - "traefik.http.routers.prom.middlewares=prom-auth@docker"
@@ -219,10 +196,7 @@
     image: grafana/grafana:latest
     restart: unless-stopped
     environment:
-<<<<<<< HEAD
-=======
-      - TZ=${GENERIC_TIMEZONE}
->>>>>>> 7aa3eeca
+      - TZ=${GENERIC_TIMEZONE}
       - GF_SECURITY_ADMIN_USER=admin
       - GF_SECURITY_ADMIN_PASSWORD=${MONITORING_BASIC_AUTH_PASS}
       - GF_SERVER_DOMAIN=${GRAFANA_FQDN}
@@ -263,13 +237,7 @@
     image: quay.io/prometheuscommunity/postgres-exporter:latest
     restart: unless-stopped
     environment:
-<<<<<<< HEAD
-      - DATA_SOURCE_URI=postgres:5432/${POSTGRES_DB}?sslmode=disable
-      - DATA_SOURCE_USER=${POSTGRES_USER}
-      - DATA_SOURCE_PASS=${POSTGRES_PASSWORD}
-=======
       - DATA_SOURCE_NAME=postgresql://${POSTGRES_USER}:${POSTGRES_PASSWORD}@postgres:5432/${POSTGRES_DB}?sslmode=disable
->>>>>>> 7aa3eeca
     networks: [n8n-network]
     security_opt: [no-new-privileges:true]
     depends_on:
@@ -282,11 +250,7 @@
     restart: unless-stopped
     command:
       - "--redis.addr=redis:6379"
-<<<<<<< HEAD
-      - "--redis.password=${STRONG_PASSWORD}"
-=======
       - "--redis.password=${REDIS_PASSWORD}"
->>>>>>> 7aa3eeca
     networks: [n8n-network]
     security_opt: [no-new-privileges:true]
     depends_on:
@@ -337,10 +301,6 @@
   letsencrypt:
     external: true
   prometheus-data:
-<<<<<<< HEAD
+    external: true
   grafana-data:
-=======
-    external: true
-  grafana-data:
-    external: true
->>>>>>> 7aa3eeca
+    external: true